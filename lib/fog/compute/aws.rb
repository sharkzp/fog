--- conflicted
+++ resolved
@@ -136,10 +136,7 @@
 
           @aws_access_key_id = options[:aws_access_key_id]
           @region = options[:region] || 'us-east-1'
-<<<<<<< HEAD
-=======
-
->>>>>>> 556042df
+
           reset_data
           @owner_id = @data[:owner_id]
         end
