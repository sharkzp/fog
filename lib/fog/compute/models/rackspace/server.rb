--- conflicted
+++ resolved
@@ -120,22 +120,12 @@
           Fog::SSH.new(public_ip_address, username, options).run(commands)
         end
 
-<<<<<<< HEAD
-        def scp(local_path, remote_path, options = {})
-=======
-        def scp(local_path, remote_path, scp_options = {})
->>>>>>> a840dd72
+        def scp(local_path, remote_path, upload_options = {})
           requires :public_ip_address, :username
 
-          upload_options = options.dup
-          #don't want to pass recursive to constructor
-          options.delete(:recursive)
-          options[:key_data] = [private_key] if private_key
-<<<<<<< HEAD
-          Fog::SCP.new(public_ip_address, username, options).upload(local_path, remote_path, upload_options)
-=======
-          Fog::SCP.new(public_ip_address, username, options).upload(local_path, remote_path, scp_options)
->>>>>>> a840dd72
+          scp_options = {}
+          scp_options[:key_data] = [private_key] if private_key
+          Fog::SCP.new(public_ip_address, username, scp_options).upload(local_path, remote_path, upload_options)
         end
 
         def username
