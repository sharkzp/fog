module Fog
  module Compute

    def self.[](provider)
      self.new(:provider => provider)
    end

    def self.new(attributes)
      attributes = attributes.dup # prevent delete from having side effects
      case provider = attributes.delete(:provider).to_s.downcase.to_sym
      when :aws
        require 'fog/aws/compute'
        Fog::Compute::AWS.new(attributes)
      when :bluebox
        require 'fog/bluebox/compute'
        Fog::Compute::Bluebox.new(attributes)
      when :brightbox
        require 'fog/brightbox/brightbox'
        Fog::Compute::Brightbox.new(attributes)
      when :ecloud
        require 'fog/ecloud/compute'
        Fog::Compute::Ecloud.new(attributes)
      when :gogrid
        require 'fog/go_grid/compute'
        Fog::Compute::GoGrid.new(attributes)
      when :linode
        require 'fog/linode/compute'
        Fog::Compute::Linode.new(attributes)
      when :newservers
        require 'fog/new_servers/compute'
        Fog::Compute::NewServers.new(attributes)
      when :ninefold
        require 'fog/ninefold/compute'
        Fog::Compute::Ninefold.new(attributes)
      when :rackspace
        require 'fog/rackspace/compute'
        Fog::Compute::Rackspace.new(attributes)
      when :slicehost
        require 'fog/slicehost/compute'
        Fog::Compute::Slicehost.new(attributes)
      when :stormondemand
        require 'fog/storm_on_demand/compute'
        Fog::Compute::StormOnDemand.new(attributes)
      when :vcloud
        require 'fog/vcloud/compute'
        Fog::Vcloud::Compute.new(attributes)
      when :virtualbox
        require 'fog/virtual_box/compute'
        Fog::Compute::VirtualBox.new(attributes)
      when :libvirt
        require 'fog/compute/libvirt'
        Fog::Compute::Libvirt.new(attributes)
      when :voxel
        require 'fog/voxel/compute'
        Fog::Compute::Voxel.new(attributes)
      else
        raise ArgumentError.new("#{provider} is not a recognized compute provider")
      end
    end

    def self.providers
      Fog.services[:compute]
    end

    def self.servers
      servers = []
<<<<<<< HEAD
      for provider in self.providers
=======
      for provider in [:aws, :bluebox, :brightbox, :ecloud, :gogrid, :libvirt, :linode, :newservers, :ninefold, :rackspace, :slicehost, :stormondemand, :virtualbox, :voxel]
>>>>>>> e7904ede
        begin
          servers.concat(self[provider].servers)
        rescue # ignore any missing credentials/etc
        end
      end
      servers
    end

  end
end<|MERGE_RESOLUTION|>--- conflicted
+++ resolved
@@ -64,11 +64,7 @@
 
     def self.servers
       servers = []
-<<<<<<< HEAD
       for provider in self.providers
-=======
-      for provider in [:aws, :bluebox, :brightbox, :ecloud, :gogrid, :libvirt, :linode, :newservers, :ninefold, :rackspace, :slicehost, :stormondemand, :virtualbox, :voxel]
->>>>>>> e7904ede
         begin
           servers.concat(self[provider].servers)
         rescue # ignore any missing credentials/etc
