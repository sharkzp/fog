--- conflicted
+++ resolved
@@ -69,13 +69,6 @@
         require 'fog/ovirt/compute'
         Fog::Compute::Ovirt.new(attributes)
       when :rackspace
-<<<<<<< HEAD
-        require 'fog/rackspace/compute'
-        Fog::Compute::Rackspace.new(attributes)
-      when :serverlove
-        require 'fog/serverlove/compute'
-        Fog::Compute::Serverlove.new(attributes)
-=======
         if version == :v2
           require 'fog/rackspace/compute_v2'
           Fog::Compute::RackspaceV2.new(attributes)
@@ -83,7 +76,9 @@
           require 'fog/rackspace/compute'
           Fog::Compute::Rackspace.new(attributes)
         end
->>>>>>> d1fbbe65
+      when :serverlove
+        require 'fog/serverlove/compute'
+        Fog::Compute::Serverlove.new(attributes)
       when :stormondemand
         require 'fog/storm_on_demand/compute'
         Fog::Compute::StormOnDemand.new(attributes)
