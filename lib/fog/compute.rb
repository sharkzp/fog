module Fog
  module Compute

    def self.[](provider)
      self.new(:provider => provider)
    end

    def self.new(attributes)
      attributes = attributes.dup # prevent delete from having side effects
      case provider = attributes.delete(:provider).to_s.downcase.to_sym
      when :aws
        require 'fog/aws/compute'
        Fog::Compute::AWS.new(attributes)
      when :bluebox
        require 'fog/bluebox/compute'
        Fog::Compute::Bluebox.new(attributes)
      when :brightbox
        require 'fog/brightbox/compute'
        Fog::Compute::Brightbox.new(attributes)
      when :cloudstack
        require 'fog/cloudstack/compute'
        Fog::Compute::Cloudstack.new(attributes)
      when :clodo
        require 'fog/clodo/compute'
        Fog::Compute::Clodo.new(attributes)
      when :ecloud
        require 'fog/ecloud/compute'
        Fog::Compute::Ecloud.new(attributes)
      when :glesys
        require 'fog/glesys/compute'
        Fog::Compute::Glesys.new(attributes)
      when :gogrid
        require 'fog/go_grid/compute'
        Fog::Compute::GoGrid.new(attributes)
      when :hp
        require 'fog/hp/compute'
        Fog::Compute::HP.new(attributes)
      when :ibm
        require 'fog/ibm/compute'
        Fog::Compute::IBM.new(attributes)
      when :joyent
        require 'fog/joyent/compute'
        Fog::Compute::Joyent.new(attributes)
      when :libvirt
        require 'fog/libvirt/compute'
        Fog::Compute::Libvirt.new(attributes)
      when :linode
        require 'fog/linode/compute'
        Fog::Compute::Linode.new(attributes)
      when :new_servers
        require 'fog/bare_metal_cloud/compute'
        warn "[DEPRECATION] `new_servers` is deprecated. Please use `bare_metal_cloud` instead."
        Fog::Compute::BareMetalCloud.new(attributes)
      when :baremetalcloud
        require 'fog/bare_metal_cloud/compute'
        Fog::Compute::BareMetalCloud.new(attributes)
      when :ninefold
        require 'fog/ninefold/compute'
        Fog::Compute::Ninefold.new(attributes)
      when :openstack
        require 'fog/openstack/compute'
        Fog::Compute::OpenStack.new(attributes)
      when :ovirt
        require 'fog/ovirt/compute'
        Fog::Compute::Ovirt.new(attributes)
      when :rackspace
        require 'fog/rackspace/compute'
        Fog::Compute::Rackspace.new(attributes)
<<<<<<< HEAD
      when :serverlove
        require 'fog/serverlove/compute'
        Fog::Compute::Serverlove.new(attributes)
      when :slicehost
        warn "[DEPRECATION] `slicehost` is deprecated. Please use `rackspace` instead."
        require 'fog/slicehost/compute'
        Fog::Compute::Slicehost.new(attributes)
=======
>>>>>>> 244a3755
      when :stormondemand
        require 'fog/storm_on_demand/compute'
        Fog::Compute::StormOnDemand.new(attributes)
      when :vcloud
        require 'fog/vcloud/compute'
        Fog::Vcloud::Compute.new(attributes)
      when :virtualbox
        require 'fog/virtual_box/compute'
        Fog::Compute::VirtualBox.new(attributes)
      when :vmfusion
        require 'fog/vmfusion/compute'
        Fog::Compute::Vmfusion.new(attributes)
      when :voxel
        require 'fog/voxel/compute'
        Fog::Compute::Voxel.new(attributes)
      when :vsphere
        require 'fog/vsphere/compute'
        Fog::Compute::Vsphere.new(attributes)
      when :xenserver
        require 'fog/xenserver/compute'
        Fog::Compute::XenServer.new(attributes)
      else
        raise ArgumentError.new("#{provider} is not a recognized compute provider")
      end
    end

    def self.providers
      Fog.services[:compute]
    end

    def self.servers
      servers = []
      for provider in self.providers
        begin
          servers.concat(self[provider].servers)
        rescue # ignore any missing credentials/etc
        end
      end
      servers
    end

  end
end<|MERGE_RESOLUTION|>--- conflicted
+++ resolved
@@ -66,16 +66,9 @@
       when :rackspace
         require 'fog/rackspace/compute'
         Fog::Compute::Rackspace.new(attributes)
-<<<<<<< HEAD
       when :serverlove
         require 'fog/serverlove/compute'
         Fog::Compute::Serverlove.new(attributes)
-      when :slicehost
-        warn "[DEPRECATION] `slicehost` is deprecated. Please use `rackspace` instead."
-        require 'fog/slicehost/compute'
-        Fog::Compute::Slicehost.new(attributes)
-=======
->>>>>>> 244a3755
       when :stormondemand
         require 'fog/storm_on_demand/compute'
         Fog::Compute::StormOnDemand.new(attributes)
