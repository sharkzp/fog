--- conflicted
+++ resolved
@@ -1,33 +1,3 @@
-<<<<<<< HEAD
-module Fog
-  module AWS
-    class EC2
-
-      # Create an EBS volume
-      #
-      # ==== Parameters
-      # * availability_zone<~String> - availability zone to create volume in
-      # * size<~Integer> - Size in GiBs for volume.  Must be between 1 and 1024.
-      # * snapshot_id<~String> - Optional, snapshot to create volume from
-      #
-      # ==== Returns
-      # * response<~Fog::AWS::Response>:
-      #   * body<~Hash>:
-      #     * 'availabilityZone'<~String> - Availability zone for volume
-      #     * 'createTime'<~Time> - Timestamp for creation
-      #     * 'requestId'<~String> - Id of request
-      #     * 'size'<~Integer> - Size in GiBs for volume
-      #     * 'snapshotId'<~String> - Snapshot volume was created from, if any
-      #     * 'status'<~String> - State of volume
-      #     * 'volumeId'<~String> - Reference to volume
-      def create_volume(availability_zone, size, snapshot_id = nil)
-        request({
-          'Action' => 'CreateVolume',
-          'AvailabilityZone' => availability_zone,
-          'Size' => size,
-          'SnapshotId' => snapshot_id
-        }, Fog::Parsers::AWS::EC2::CreateVolume.new)
-=======
 unless Fog.mocking?
 
   module Fog
@@ -59,7 +29,6 @@
           }, Fog::Parsers::AWS::EC2::CreateVolume.new)
         end
 
->>>>>>> 8927a265
       end
     end
   end
